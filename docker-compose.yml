services:
  # MySQL Database
  mysql:
    image: mysql:8.0
    container_name: yolo-mysql
    restart: unless-stopped
    environment:
      MYSQL_ROOT_PASSWORD: ${MYSQL_ROOT_PASSWORD:-yolo123}
      MYSQL_DATABASE: ${MYSQL_DATABASE:-yolo_detections}
      MYSQL_USER: ${MYSQL_USER:-yolo_user}
      MYSQL_PASSWORD: ${MYSQL_PASSWORD:-yolo_pass}
    volumes:
      - mysql_data:/var/lib/mysql
      - ./database/init:/docker-entrypoint-initdb.d
    ports:
      - "3307:3306"  # Changed host port from 3306 -> 3307 to avoid conflict with host MySQL
    networks:
      - yolo-network
    healthcheck:
      test: ["CMD", "mysqladmin", "ping", "-h", "localhost"]
      timeout: 20s
      retries: 10

  # HiveMQ MQTT Broker
  hivemq:
    image: hivemq/hivemq-ce:latest
    container_name: yolo-hivemq
    restart: unless-stopped
    ports:
      - "1883:1883"       # MQTT
      - "18080:8080"       # Management Console (host:container -> 18080:8080)
      - "8000:8000"       # WebSocket
    volumes:
      - hivemq_data:/opt/hivemq/data
      - ./logs/hivemq:/opt/hivemq/log
      - ./BE/mqtt-setup/hivemq-config:/opt/hivemq/conf
    networks:
      - yolo-network
    healthcheck:
      test: ["CMD-SHELL", "timeout 5 bash -c '</dev/tcp/localhost/1883'"]
      interval: 30s
      timeout: 10s
      retries: 3

  # RTSP Simple Server (Camera Dummy)
  rtsp-server:
    build:
      context: ./BE/rtsp-server
      dockerfile: Dockerfile
    container_name: yolo-rtsp-server
    restart: unless-stopped
    ports:
      - "8554:8554"       # RTSP
      - "1935:1935"       # RTMP
      - "9888:8888"       # HLS (host:container changed from 8888:8888 -> 9888:8888 to avoid conflicts)
    volumes:
      - ./BE/camera-dummy/samples:/app/samples
      - ./BE/rtsp-server/rtsp-simple-server.yml:/app/rtsp-simple-server.yml
      # Optional: if you have rtsp-simple-server binary in the repo, mount it
      - ./BE/rtsp-server/rtsp-simple-server:/app/rtsp-simple-server
    networks:
      - yolo-network
    depends_on:
      - hivemq

  # Camera Dummy (RTSP Stream Generator)
  camera-dummy:
    build:
      context: ./BE/camera-dummy
      dockerfile: Dockerfile
    container_name: yolo-camera-dummy
    restart: unless-stopped
    environment:
      RTSP_SERVER: "rtsp-server:8554"
    volumes:
      - ./BE/camera-dummy/samples:/app/samples
    networks:
      - yolo-network
    depends_on:
      - rtsp-server

  # YOLOv12 Inference Service
  yolo-inference:
    build:
      context: ./BE/inference-yolo
      dockerfile: Dockerfile
    container_name: yolo-inference
    restart: unless-stopped
    environment:
      - RTSP_URLS=rtsp://rtsp-server:8554/cam01
      - CAMERA_COUNT=1
      - MQTT_BROKER=hivemq
      - DB_HOST=mysql
      - DB_ENABLED=${DB_ENABLED:-false}
      - MODEL_DEVICE=${MODEL_DEVICE:-cpu}
    volumes:
      - ./BE/inference-yolo/models:/app/models
      - ./BE/inference-yolo/logs:/app/logs
      - inference_data:/app/data
    networks:
      - yolo-network
    depends_on:
      mysql:
        condition: service_healthy
      hivemq:
        condition: service_healthy
      camera-dummy:
        condition: service_started
    deploy:
      resources:
        limits:
          memory: 2G
        reservations:
          memory: 1G

  # SFU MediaSoup Service
  sfu-mediasoup:
    build:
      context: ./BE/sfu-mediasoup
      dockerfile: Dockerfile
    container_name: yolo-sfu
    restart: unless-stopped
    environment:
      - RTSP_URLS=rtsp://rtsp-server:8554/cam01_proc
      - MEDIASOUP_ANNOUNCED_IP=${MEDIASOUP_ANNOUNCED_IP:-127.0.0.1}
    ports:
      - "3000:3000"       # SFU HTTP/WebSocket
      - "10000-10100:10000-10100/udp"  # MediaSoup RTP
    volumes:
      - ./BE/sfu-mediasoup/logs:/app/logs
      - ./BE/sfu-mediasoup/certs:/app/certs
    networks:
      - yolo-network
    depends_on:
      - camera-dummy
    deploy:
      resources:
        limits:
          memory: 1G
        reservations:
          memory: 512M

<<<<<<< HEAD
  # Simple Frontend (static) - configurable at runtime via JS config
=======
  # Simple Frontend static server
>>>>>>> daba1c80
  simple-fe:
    build:
      context: ./BE/simple-fe
      dockerfile: Dockerfile
    container_name: simple-fe
    restart: unless-stopped
<<<<<<< HEAD
    environment:
      - PORT=${FE_PORT:-3003}
      - HLS_HOST=${HLS_HOST:-localhost}
      - HLS_PORT=${HLS_PORT:-9888}
      - MQTT_HOST=${MQTT_HOST:-localhost}
      - MQTT_WS_PORT=${MQTT_WS_PORT:-8000}
    ports:
      - "${FE_PORT:-3003}:3003"
    networks:
      - yolo-network
    depends_on:
      - sfu-mediasoup
      - hivemq
=======
    ports:
      - "3003:3003"
    networks:
      - yolo-network
    depends_on:
      - rtsp-server
>>>>>>> daba1c80



volumes:
  mysql_data:
    driver: local
  hivemq_data:
    driver: local
  hivemq_log:
    driver: local
  inference_data:
    driver: local
  # hivemq_log removed in favor of a host bind-mount at ./logs/hivemq

networks:
  yolo-network:
    driver: bridge
    ipam:
      config:
        - subnet: 172.20.0.0/16<|MERGE_RESOLUTION|>--- conflicted
+++ resolved
@@ -140,18 +140,15 @@
         reservations:
           memory: 512M
 
-<<<<<<< HEAD
+
   # Simple Frontend (static) - configurable at runtime via JS config
-=======
-  # Simple Frontend static server
->>>>>>> daba1c80
   simple-fe:
     build:
       context: ./BE/simple-fe
       dockerfile: Dockerfile
     container_name: simple-fe
     restart: unless-stopped
-<<<<<<< HEAD
+
     environment:
       - PORT=${FE_PORT:-3003}
       - HLS_HOST=${HLS_HOST:-localhost}
@@ -165,14 +162,7 @@
     depends_on:
       - sfu-mediasoup
       - hivemq
-=======
-    ports:
-      - "3003:3003"
-    networks:
-      - yolo-network
-    depends_on:
-      - rtsp-server
->>>>>>> daba1c80
+
 
 
 
